--- conflicted
+++ resolved
@@ -625,12 +625,9 @@
 module.exports = {
   handleCommit,
   getCommitsByElement,
-<<<<<<< HEAD
   postOrg,
   postProj,
   postBranch,
-  postElement
-=======
+  postElement,
   getCommitById
->>>>>>> aac1c459
 };