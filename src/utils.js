--- conflicted
+++ resolved
@@ -272,13 +272,7 @@
     });
 
     // Log user email
-<<<<<<< HEAD
-    M.log.info(`Emailing user: ${userEmail}.`);
-
-=======
     M.log.info(`Emailed user: ${userEmail}.`);
-    
->>>>>>> 81075095
   }
   catch (error) {
     M.log.warn(error);
