/**
 * @classification UNCLASSIFIED
 *
 * @module src.utils
 *
 * @copyright Copyright (C) 2019, Lockheed Martin Corporation
 *
 * @license LMPI - Lockheed Martin Proprietary Information
 *
 * @owner Connor Doyle
 *
 * @author Leah De Laurell
 * @author Austin Bieber
 *
 * @description Defines and exports utility functions used throughout the
 * plugin.
 */

<<<<<<< HEAD
// NPM modules
const nodemailer = require("nodemailer");
const { execSync } = require('child_process');

=======
>>>>>>> ee40c3ce
// MBEE modules
const Project = M.require('models.project');
const Element = M.require('models.element');
const mcfUtils = M.require('lib.utils');

// Adapter modules
const sjm = require('./sjm.js');

// Variable that defines the
const customDataNamespace = 'CameoMDK';

/**
 * @description Retrieves an AdapterSession object from the database, based on
 * the username of the user in the request object. If an AdapterSession is
 * found, the request parameter "orgid" is set equal to the session's org. This
 * is done as a workaround to MMS3 endpoints not containing the org ID. Modifies
 * the request object by reference.
 * @async
 *
 * @param {object} req - The request object.
 * @param {object} req.user - The requesting user's information.
 * @param {string} req.user._id - The username of the requesting user, used to
 * lookup the AdapterSession document.
 */
async function getOrgId(req) {
  const projects = await Project.find({});

  const projectID = projects
  .filter(p => p._id.endsWith(`${mcfUtils.ID_DELIMITER}${req.params.projectid}`))
  .map(p => p._id);

  if (projectID.length > 1) {
    throw new M.ServerError('Multiple projects with the same ID exist. Please'
      + 'contact your local administrator.', 'error');
  }
  else if (projectID.length === 0) {
    throw new M.NotFoundError(`The project ${req.params.projectid} was not found.`);
  }

  // Modify the requesting object
  req.params.orgid = mcfUtils.parseID(projectID[0])[0];
}

/**
 * @description Adds headers which VE and MDK expect to the request and response
 * objects. Modifies each object by reference.
 *
 * @param {object} req - The request object.
 * @param {object} res - The response object.
 * @param {Function} next - A callback function to move onto the next middleware
 * function.
 */
function addHeaders(req, res, next) {
  res.header('Access-Control-Allow-Origin', req.headers.origin);
  res.header('Access-Control-Allow-Credentials', 'true');
  res.header('Access-Control-Allow-Headers', 'Origin, X-Requested-With, Content-Type, Accept, Authorization');
  res.header('Access-Control-Allow-Methods', 'GET, POST, OPTIONS, PUT, DELETE');
  next();
}

/**
 * @description Checks the request query for the key alf_ticket, and if it
 * exists, it removes the ticket and adds an auth header for token auth.
 *
 * @param {object} req - The request object to parse/modify.
 * @param {object} res - THe response object.
 * @param {Function} next - The callback function to call after completion of
 * the function.
 */
function handleTicket(req, res, next) {
  if (req.query.alf_ticket) {
    // Parse token from URI encoding
    const token = decodeURIComponent(req.query.alf_ticket);

    req.headers.authorization = `Bearer ${token}`;
  }
  next();
}

/**
 * @description Decodes the token from the request parameters and adds it into an
 * auth header.
 *
 * @param {object} req - The request object.
 * @param {object} res - THe response object.
 * @param {Function} next - The callback function to call after completion of
 * the function.
 */
function formatTicketRequest(req, res, next) {
  // Parse token from URI encoding
  const token = decodeURIComponent(req.params[0]);

  req.headers.authorization = `Bearer ${token}`;
  next();
}

/**
 * @description A synchronous forEach function for general usage. For each item in the iterable
 * provided, this function will run the callback synchronously.
 *
 * @param {Array} array - The array of iterables.
 * @param {Function} callback - The function to run on each iterable.
 */
async function asyncForEach(array, callback) {
  for (let index = 0; index < array.length; index++) {
    // eslint-disable-next-line no-await-in-loop
    await callback(array[index], index, array);
  }
}


/**
 * @description This replicates a functionality of MMS by searching for, creating, and adding child
 * views to the specified elements. Certain elements, including document and view elements, are
 * expected by View Editor to have a field called _childViews containing an array of objects that
 * have an id, aggregation, and propertyId. These child views are calculated by searching for the
 * elements specified in the ownedAttributeIds field of the original element. These ownedAttribute
 * elements are then converted into child views by taking the typeId as the id, the aggregation as
 * the aggregation, and the id as the typeId.
 *
 * @param {object} reqUser - The requesting user.
 * @param {string} orgID - The id of the organization to search on.
 * @param {string} projID - The id of the project to search on.
 * @param {string} branchID - The id of the branch/ref to search on.
 * @param {object[]} elements - The elements to generate child views for.
 */
async function generateChildViews(reqUser, orgID, projID, branchID, elements) {
  const docStereotype = sjm.documentStereotypeID;
  const viewStereotype = sjm.viewStereotypeID;

  const ownedAttributesToFind = [];

  // Make list of ids to find
  elements.forEach((elem) => {
    // If element has an applied stereotype of View or Document
    if (elem.custom[customDataNamespace] && elem.custom[customDataNamespace]._appliedStereotypeIds
      && (elem.custom[customDataNamespace]._appliedStereotypeIds.includes(viewStereotype)
      || elem.custom[customDataNamespace]._appliedStereotypeIds.includes(docStereotype))
      && elem.custom[customDataNamespace].hasOwnProperty('ownedAttributeIds')) {
      // Initialize childViews on the element
      elem.custom[customDataNamespace]._childViews = [];

      // Add ownedAttributeIDs to find (generate the full _id from the id in the same step)
      ownedAttributesToFind
      .push(...(elem.custom[customDataNamespace].ownedAttributeIds
      .map((id) => mcfUtils.createID(orgID, projID, branchID, id))
      ));
    }
  });

  // Find the ownedAttribute elements in a single batch request
  const oaElems = await Element.find({ _id: { $in: ownedAttributesToFind } });

  // Create the child views
  const childViews = {};
  oaElems.forEach((e) => {
    const id = mcfUtils.parseID(e._id).pop();
    if (!childViews.hasOwnProperty(id)) {
      childViews[id] = {
        id: e.custom[customDataNamespace].typeId,
        aggregation: e.custom[customDataNamespace].aggregation,
        propertyId: id
      };
    }
  });

  // Add the child views to their respective elements
  elements.forEach((elem) => {
    if (elem.custom[customDataNamespace] && elem.custom[customDataNamespace].hasOwnProperty('_childViews')) {
      elem.custom[customDataNamespace].ownedAttributeIds.forEach((id) => {
        if (childViews.hasOwnProperty(id)) {
          elem.custom[customDataNamespace]._childViews.push(childViews[id]);
        }
      });
    }
  });
}

/**
 * @description Prunes and extracts the HTML section from View Editor's export HTML request.
 *
 * @param {object} body - Object that includes the html body and css style.
 *
 * @returns prunedHtml - The pruned HTML body.
 */
function pruneHtml(body) {
  // Extract HTML from body
  let rawHTMLString = body.body;
  
  // Remove HTML comments tags
  let pruneHtml = rawHTMLString.replace(/(?!<\")\<\!\-\- [^\<]+ \-\-\>(?!\")/g, '');

  // Return the pruned html
  return pruneHtml;
}

/**
 * @description Generate PDF file based on HTML file.
 *
 * @param fullHtmlFilePath - String path of the html file.
 * @param fullPdfFilePath - String path of the generated pdf file.
 */
async function convertHtml2Pdf(fullHtmlFilePath, fullPdfFilePath) {
  // Use admin to run PDF conversion
  const userAuth = `--auth-user=${M.config.server.defaultAdminUsername}`;
  const passAuth = `--auth-password=${M.config.server.defaultAdminPassword}`;
  const config = M.config.server.plugins.plugins['mms3-adapter'];
  const exec = config.pdf.exec;

  // Generate the conversion command
  const command = `${exec} ${fullHtmlFilePath} -o ${fullPdfFilePath} --insecure ${userAuth} ${passAuth}`;
	const stdout = execSync(command);

  // Log command
  M.log.info(`Executing... ${command}  ${stdout.toString()}`);
}

/**
 * @description Emails user with an url link.
 *
 * @param userEmail - The requesting user's email.
 * @param link - The URL link to be included in the email.
 */
async function emailBlobLink(userEmail, link) {
	try {
    // Get adapter configuration
    const config =  M.config.server.plugins.plugins['mms3-adapter'];

    // Create mail transporter
    let transporter = nodemailer.createTransport({
      host: config.emailServerUrl,
      port: config.emailServerPort,
      secure: false,
      tls: {
        rejectUnauthorized: false
      }
    });
    
    // Hard code user message
    const message = 'HTML to .PDF generation succeeded.\n\n' +
      `You can access the .PDF file at: ${link}`;
    
    // Create the transporter and send the email
    await transporter.sendMail({
      from: '"mbee support" <mbee-support.fc-space@lmco.com>', // sender address
      to: userEmail,
      subject: "HTML to .pdf generation completed.",           // Subject line
      text: message                                            // plain text body
    });
    
    // Log user email
    M.log.info(`Emailing user: ${userEmail}.`);
    
  }
  catch (error) {
    M.log.warn(error);
    throw new M.ServerError('Failed to send user email.', 'error');
  }
}

// Export the module
module.exports = {
<<<<<<< HEAD
	getOrgId,
	addHeaders,
	handleTicket,
	formatTicketRequest,
	asyncForEach,
	generateChildViews,
	customDataNamespace,
  pruneHtml,
  convertHtml2Pdf,
  emailBlobLink
=======
  getOrgId,
  addHeaders,
  handleTicket,
  formatTicketRequest,
  asyncForEach,
  generateChildViews,
  customDataNamespace
>>>>>>> ee40c3ce
};<|MERGE_RESOLUTION|>--- conflicted
+++ resolved
@@ -16,13 +16,10 @@
  * plugin.
  */
 
-<<<<<<< HEAD
 // NPM modules
 const nodemailer = require("nodemailer");
 const { execSync } = require('child_process');
 
-=======
->>>>>>> ee40c3ce
 // MBEE modules
 const Project = M.require('models.project');
 const Element = M.require('models.element');
@@ -132,7 +129,6 @@
     await callback(array[index], index, array);
   }
 }
-
 
 /**
  * @description This replicates a functionality of MMS by searching for, creating, and adding child
@@ -285,7 +281,6 @@
 
 // Export the module
 module.exports = {
-<<<<<<< HEAD
 	getOrgId,
 	addHeaders,
 	handleTicket,
@@ -296,13 +291,4 @@
   pruneHtml,
   convertHtml2Pdf,
   emailBlobLink
-=======
-  getOrgId,
-  addHeaders,
-  handleTicket,
-  formatTicketRequest,
-  asyncForEach,
-  generateChildViews,
-  customDataNamespace
->>>>>>> ee40c3ce
 };