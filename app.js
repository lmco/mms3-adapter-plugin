/**
 * @classification UNCLASSIFIED
 *
 * @module app
 *
 * @copyright Copyright (C) 2019, Lockheed Martin Corporation
 *
 * @license LMPI - Lockheed Martin Proprietary Information
 *
 * @owner Connor Doyle
 *
 * @author Austin Bieber
 * @author Leah De Laurell
 *
 * @description The application entry point for the MMS3 Adapter. Handles router
 * initialization and all routing.
 */

// NPM modules
const express = require('express');
const app = express();
const router = express.Router();

// MBEE modules
const { authenticate, doLogin } = M.require('lib.auth');
const { logRoute, logResponse, respond, disableUserAPI } = M.require('lib.middleware');
const { version, login, whoami, getUser } = M.require('controllers.api-controller');

// Adapter modules
const APIController = require('./src/api-controller');
const utils = require('./src/utils.js');

// We do this because MDK automatically appends '/alfresco/service' to the base MMS url.
// It's simpler to add this here than to have to modify MDK
app.use('/alfresco/service', router);

/**
 * @swagger
 * /api/login:
 *   post:
 *     tags:
 *       - general
 *     description: Authenticates a user using the MCF auth module and returns
 *        a response containing a session token.
 *     responses:
 *       200:
 *         description: OK
 *       400:
 *         description: Bad Request
 *       401:
 *         description: Unauthorized
 *       500:
 *         description: Internal Server Error
 *   options:
 *     tags:
 *       - general
 *     description: Returns a response containing headers which specify the
 *        allowed headers for POST.
 *     responses:
 *       200:
 *         description: OK
 */
router.route('/api/login')
.post(
  authenticate,
  logRoute,
  doLogin,
  utils.addHeaders,
  APIController.postLogin,
  logResponse,
  respond
)
.options(
  logRoute,
  utils.addHeaders,
  APIController.optionsDefault,
  logResponse,
  respond
);

/**
 * @swagger
 * /api/login/ticket:
 *   post:
 *     tags:
 *       - general
 *     description: Authenticates a user using the MCF auth module and returns
 *        a response containing a bearer token.
 *     responses:
 *       200:
 *         description: OK
 *       400:
 *         description: Bad Request
 *       401:
 *         description: Unauthorized
 *       500:
 *         description: Internal Server Error
 *   options:
 *     tags:
 *       - general
 *     description: Returns a response containing headers which specify the
 *        allowed headers for POST.
 *     responses:
 *       200:
 *         description: OK
 */
router.route('/api/login/ticket')
.post(
  authenticate,
  logRoute,
  doLogin,
  utils.addHeaders,
  login,
  logResponse,
  respond
)
.options(
  logRoute,
  utils.addHeaders,
  APIController.optionsDefault,
  logResponse,
  respond
);


/**
 * @swagger
 * /mms/login/ticket/*:
 *   get:
 *     tags:
 *       - general
 *     description: Verifies a token is valid through the MCF auth module and
 *        returns the user's username if successful.
 *     responses:
 *       200:
 *         description: OK
 *       400:
 *         description: Bad Request
 *       401:
 *         description: Unauthorized
 *       500:
 *         description: Internal Server Error
 */
router.route('/mms/login/ticket/*')
.get(
  utils.formatTicketRequest,
  authenticate,
  logRoute,
  utils.addHeaders,
  APIController.getTicket,
  logResponse,
  respond
)
.options(
  logRoute,
  utils.addHeaders,
  APIController.optionsDefault,
  logResponse,
  respond
);

/**
 * @swagger
 * /api/version:
 *   get:
 *     tags:
 *       - general
 *     description: Returns the application version as JSON.
 *     produces:
 *       - application/json
 *     responses:
 *       200:
 *         description: OK, Succeeded to get version.
 *       401:
 *         description: Unauthorized, Failed to get version due to not being
 *                      logged in.
 *       500:
 *         description: Internal Server Error, Failed to get version due to
 *                      server side issue.
 */
router.route('/api/version')
.get(
  authenticate,
  logRoute,
  utils.addHeaders,
  version,
  logResponse,
  respond
)
.options(
  logRoute,
  utils.addHeaders,
  APIController.optionsDefault,
  logResponse,
  respond
);

/**
 * @swagger
 * /api/users/whoami:
 *   get:
 *     tags:
 *       - users
 *     description: Returns the currently logged in user's public information.
 *     produces:
 *       - application/json
 *     parameters:
 *       - name: minified
 *         description: If true, the returned JSON is minified. If false, the
 *                      returned JSON is formatted based on the format specified
 *                      in the config. The default value is false.
 *         in: query
 *         type: boolean
 *         default: false
 *     responses:
 *       200:
 *         description: OK, Succeeded to GET current user information and returns
 *                      user public data.
 *       401:
 *         description: Unauthorized, Failed to GET user information due to not
 *                      being logged in.
 *       403:
 *         description: Forbidden, Failed to GET user information due to not
 *                      having permissions.
 *       404:
 *         description: Not Found, Failed to GET current user information due to
 *                      not finding user.
 *       500:
 *         description: Internal Server Error, Failed to GET user info due to
 *                      server side issue.
 */
router.route('/api/users/whoami')
.get(
  authenticate,
  logRoute,
  utils.addHeaders,
  whoami,
  logResponse,
  respond
)
.options(
  logRoute,
  utils.addHeaders,
  APIController.optionsDefault,
  logResponse,
  respond
);

/**
 * @swagger
 * /api/users/{username}:
 *   get:
 *     tags:
 *       - users
 *     description: Finds and returns a users public data.
 *     produces:
 *       - application/json
 *     parameters:
 *       - name: username
 *         description: The username of the user to find.
 *         required: true
 *         type: string
 *         in: path
 *       - name: populate
 *         description: Comma separated list of values to be populated on return
 *                      of the object. [archivedBy, lastModifiedBy, createdBy]
 *         in: query
 *         type: string
 *         required: false
 *       - name: archived
 *         description: If true, archived objects will be also be searched
 *                      through.
 *         in: query
 *         type: boolean
 *       - name: fields
 *         description: Comma separated list of specific fields to return. By
 *                      default the username field is returned. To specifically
 *                      NOT include a field, include a '-' in front of the field
 *                      (-name). [admin, archived, archivedBy, archivedOn,
 *                      createdBy, createdOn, custom, email, fname,
 *                      lastModifiedBy, lname, username, preferredName,
 *                      updatedOn]
 *         in: query
 *         type: string
 *       - name: minified
 *         description: If true, the returned JSON is minified. If false, the
 *                      returned JSON is formatted based on the format specified
 *                      in the config. The default value is false.
 *         in: query
 *         type: boolean
 *         default: false
 *     responses:
 *       200:
 *         description: OK, Succeeded to GET user, returns user's public data.
 *       400:
 *         description: Bad Request, Failed to GET user due to invalid data.
 *       401:
 *         description: Unauthorized, Failed to GET user due to not being logged
 *                      in.
 *       403:
 *         description: Forbidden, Failed to GET user due to not having
 *                      permissions.
 *       404:
 *         description: Not Found, Failed to GET user due to user not existing.
 *       500:
 *         description: Internal Server Error, Failed to GET user due to server
 *                      side issue.
 */
router.route('/api/users/:username')
.get(
  authenticate,
  logRoute,
  disableUserAPI,
  utils.addHeaders,
  getUser,
  logResponse,
  respond
)
.options(
  logRoute,
  utils.addHeaders,
  APIController.optionsDefault,
  logResponse,
  respond
);

// TODO: Document this route. Seems to only be used by View Editor
router.route('/connection/jms')
.get(
  utils.addHeaders,
  (req, res, next) => {
    res.status(200).send();
  }
)
.options(
  logRoute,
  utils.addHeaders,
  APIController.optionsDefault,
  logResponse,
  respond
);

/**
 * @swagger
 * /orgs:
 *   get:
 *     tags:
 *       - organizations
 *     description: Finds and returns an array of organizations which the
 *        requesting user has at least read access on. Returns the organizations
 *        formatted for the MMS3 API.
 *     produces:
 *       - application/json
 *     responses:
 *       200:
 *         description: OK
 *       400:
 *         description: Bad Request
 *       401:
 *         description: Unauthorized
 *       404:
 *         description: Not Found
 *       500:
 *         description: Internal Server Error
 */
router.route('/orgs')
.get(
  utils.handleTicket,
  authenticate,
  logRoute,
  utils.addHeaders,
  APIController.getOrgs,
  logResponse,
  respond
)
.post(
  utils.handleTicket,
  authenticate,
  logRoute,
  utils.addHeaders,
  APIController.postOrgs,
  logResponse,
  respond
)
.options(
  logRoute,
  utils.addHeaders,
  APIController.optionsDefault,
  logResponse,
  respond
);

/**
 * @swagger
 * /orgs/{orgid}:
 *   get:
 *     tags:
 *       - organizations
 *     description: Finds and returns an array containing a single organization.
 *     produces:
 *       - application/json
 *     responses:
 *       200:
 *         description: OK
 *       400:
 *         description: Bad Request
 *       401:
 *         description: Unauthorized
 *       404:
 *         description: Not Found
 *       500:
 *         description: Internal Server Error
 */
router.route('/orgs/:orgid')
.get(
  utils.handleTicket,
  authenticate,
  logRoute,
  utils.addHeaders,
  APIController.getOrg,
  logResponse,
  respond
)
.options(
  logRoute,
  utils.addHeaders,
  APIController.optionsDefault,
  logResponse,
  respond
);

/**
 * @swagger
 * /orgs/{orgid}/projects:
 *   get:
 *     tags:
 *       - projects
 *     description: Finds and returns an array of projects under the specified
 *        org which the requesting user has at least read access on. Returns the
 *        projects formatted for the MMS3 API.
 *     produces:
 *       - application/json
 *     parameters:
 *       - name: orgid
 *         description: The ID of the organization which contains the searched
 *                      projects.
 *         in: path
 *         required: true
 *         type: string
 *     responses:
 *       200:
 *         description: OK
 *       400:
 *         description: Bad Request
 *       401:
 *         description: Unauthorized
 *       403:
 *         description: Forbidden
 *       404:
 *         description: Not Found
 *       500:
 *         description: Internal Server Error
 */
router.route('/orgs/:orgid/projects')
.get(
  utils.handleTicket,
  authenticate,
  logRoute,
  utils.addHeaders,
  APIController.getProjects,
  logResponse,
  respond
)
.post(
  utils.handleTicket,
  authenticate,
  logRoute,
  utils.addHeaders,
  APIController.postProjects,
  logResponse,
  respond
)
.options(
  logRoute,
  utils.addHeaders,
  APIController.optionsDefault,
  logResponse,
  respond
);

/**
 * @swagger
 * /projects:
 *   get:
 *     tags:
 *       - projects
 *     description: Finds and returns an array containing all projects the user
 *        has at least read access on. Returns the projects formatted for the
 *        MMS3 API.
 *     produces:
 *       - application/json
 *     responses:
 *       200:
 *         description: OK
 *       400:
 *         description: Bad Request
 *       401:
 *         description: Unauthorized
 *       403:
 *         description: Forbidden
 *       404:
 *         description: Not Found
 *       500:
 *         description: Internal Server Error
 */
router.route('/projects')
.get(
  utils.handleTicket,
  authenticate,
  logRoute,
  utils.addHeaders,
  APIController.getAllProjects,
  logResponse,
  respond
)
.options(
  logRoute,
  utils.addHeaders,
  APIController.optionsDefault,
  logResponse,
  respond
);

/**
 * @swagger
 * /projects/{projectid}:
 *   get:
 *     tags:
 *       - projects
 *     description: Finds and returns an array containing a single project
 *        object. Returns the project formatted for the MMS3 API.
 *     produces:
 *       - application/json
 *     parameters:
 *       - name: projectid
 *         description: The ID of the project to find.
 *         in: path
 *         required: true
 *         type: string
 *     responses:
 *       200:
 *         description: OK
 *       400:
 *         description: Bad Request
 *       401:
 *         description: Unauthorized
 *       403:
 *         description: Forbidden
 *       404:
 *         description: Not Found
 *       500:
 *         description: Internal Server Error
 */
router.route('/projects/:projectid')
.get(
  utils.handleTicket,
  authenticate,
  logRoute,
  utils.addHeaders,
  APIController.getProject,
  logResponse,
  respond
)
.options(
  logRoute,
  utils.addHeaders,
  APIController.optionsDefault,
  logResponse,
  respond
);

/**
 * @swagger
 * /projects/{projectid}/refs:
 *   get:
 *     tags:
 *       - branches
 *     description: Finds and returns an array of branches under the specified
 *        project. Returns the branches (refs) formatted for the MMS3 API.
 *     produces:
 *       - application/json
 *     parameters:
 *       - name: projectid
 *         description: The ID of the project which contains the searched
 *                      branches/refs.
 *         in: path
 *         required: true
 *         type: string
 *     responses:
 *       200:
 *         description: OK
 *       400:
 *         description: Bad Request
 *       401:
 *         description: Unauthorized
 *       403:
 *         description: Forbidden
 *       404:
 *         description: Not Found
 *       500:
 *         description: Internal Server Error
 *   post:
 *     tags:
 *       - branches
 *     description: Creates multiple branches under the specified project.
 *        Returns the branches (refs) formatted for the MMS3 API.
 *     produces:
 *       - application/json
 *     parameters:
 *       - name: projectid
 *         description: The ID of the project which contains the searched
 *                      branches/refs.
 *         in: path
 *         required: true
 *         type: string
 *     responses:
 *       200:
 *         description: OK
 *       400:
 *         description: Bad Request
 *       401:
 *         description: Unauthorized
 *       403:
 *         description: Forbidden
 *       404:
 *         description: Not Found
 *       500:
 *         description: Internal Server Error
 */
router.route('/projects/:projectid/refs')
.get(
  utils.handleTicket,
  authenticate,
  logRoute,
  utils.addHeaders,
  APIController.getRefs,
  logResponse,
  respond
)
.post(
  utils.handleTicket,
  authenticate,
  logRoute,
  utils.addHeaders,
  APIController.postRefs,
  logResponse,
  respond
)
.options(
  logRoute,
  utils.addHeaders,
  APIController.optionsDefault,
  logResponse,
  respond
);

/**
 * @swagger
 * /projects/{projectid}/refs/{refid}:
 *   get:
 *     tags:
 *       - branches
 *     description: Finds and returns a single branch from the refid provided in
 *        the request params. Returns the branch (ref) formatted for the MMS3
 *        API.
 *     produces:
 *       - application/json
 *     parameters:
 *       - name: projectid
 *         description: The ID of the project which contains the searched
 *                      branch/ref.
 *         in: path
 *         required: true
 *         type: string
 *       - name: refid
 *         description: The ID of the ref to find.
 *         in: path
 *         required: true
 *         type: string
 *       - name: alf_ticket
 *         description: A token passed in the query, used for authorization.
 *         in: query
 *         required: false
 *         type: string
 *     responses:
 *       200:
 *         description: OK
 *       400:
 *         description: Bad Request
 *       401:
 *         description: Unauthorized
 *       403:
 *         description: Forbidden
 *       404:
 *         description: Not Found
 *       500:
 *         description: Internal Server Error
 */
router.route('/projects/:projectid/refs/:refid')
.get(
  utils.handleTicket,
  authenticate,
  logRoute,
  utils.addHeaders,
  APIController.getRef,
  logResponse,
  respond
)
.options(
  logRoute,
  utils.addHeaders,
  APIController.optionsDefault,
  logResponse,
  respond
);

/**
 * @swagger
 * /projects/{projectid}/refs/{refid}/mounts:
 *   get:
 *     tags:
 *       - elements
 *       - projects
 *     description: Finds all elements of type "Mount" and looks for the project referenced
 *                  in their "mountedElementProjectId" field. Finds all projects referenced by all
 *                  "Mount" elements and returns the found projects.
 *     produces:
 *       - application/json
 *     parameters:
 *       - name: projectid
 *         description: The ID of the project which contains the searched
 *                      branch/ref.
 *         in: path
 *         required: true
 *         type: string
 *       - name: refid
 *         description: The ID of the ref to find.
 *         in: path
 *         required: true
 *         type: string
 *       - name: alf_ticket
 *         description: A token passed in the query, used for authorization.
 *         in: query
 *         required: false
 *         type: string
 *     responses:
 *       200:
 *         description: OK
 *       400:
 *         description: Bad Request
 *       401:
 *         description: Unauthorized
 *       403:
 *         description: Forbidden
 *       404:
 *         description: Not Found
 *       500:
 *         description: Internal Server Error
 */
router.route('/projects/:projectid/refs/:refid/mounts')
.get(
  utils.handleTicket,
  authenticate,
  logRoute,
  utils.addHeaders,
  APIController.getMounts,
  logResponse,
  respond
)
.options(
  logRoute,
  utils.addHeaders,
  APIController.optionsDefault,
  logResponse,
  respond
);

/**
 * @swagger
 * /projects/{projectid}/refs/{refid}/groups:
 *   get:
 *     tags:
 *       - elements
 *     description: Finds all elements that have a field "_isGroup" with the value of true.
 *     produces:
 *       - application/json
 *     parameters:
 *       - name: projectid
 *         description: The ID of the project which contains the searched
 *                      branch/ref.
 *         in: path
 *         required: true
 *         type: string
 *       - name: refid
 *         description: The ID of the ref to find.
 *         in: path
 *         required: true
 *         type: string
 *       - name: alf_ticket
 *         description: A token passed in the query, used for authorization.
 *         in: query
 *         required: false
 *         type: string
 *     responses:
 *       200:
 *         description: OK
 *       400:
 *         description: Bad Request
 *       401:
 *         description: Unauthorized
 *       403:
 *         description: Forbidden
 *       404:
 *         description: Not Found
 *       500:
 *         description: Internal Server Error
 */
router.route('/projects/:projectid/refs/:refid/groups')
.get(
  utils.handleTicket,
  authenticate,
  logRoute,
  utils.addHeaders,
  APIController.getGroups,
  logResponse,
  respond
)
.options(
  logRoute,
  utils.addHeaders,
  APIController.optionsDefault,
  logResponse,
  respond
);

/**
 * @swagger
 * /projects/{projectid}/refs/{refid}/elements:
 *   post:
 *     tags:
 *       - elements
 *     description: Creates or replaces elements
 *     produces:
 *       - application/json
 *     parameters:
 *       - name: projectid
 *         description: The ID of the project which contains the branch/ref.
 *         in: path
 *         required: true
 *         type: string
 *       - name: refid
 *         description: The ID of the ref to post elements to.
 *         in: path
 *         required: true
 *         type: string
 *       - name: body
 *         in: body
 *         description: An array of objects containing new element data.
 *         schema:
 *           type: array
 *           items:
 *             type: object
 *             required:
 *               - id
 *             properties:
 *               id:
 *                 type: string
 *               name:
 *                 type: string
 *               documentation:
 *                  type: string
 *               type:
 *                 type: string
 *       - name: alf_ticket
 *         description: A token passed in the query, used for authorization.
 *         in: query
 *         required: false
 *         type: string
 *   put:
 *     tags:
 *       - elements
 *     description: Rather than create or replace, as would be expected from a PUT request,
 *                   this request actually functions as a search. The body of the request
 *                   contains ids of elements, which are searched for and returned.
 *     produces:
 *       - application/json
 *     parameters:
 *       - name: projectid
 *         description: The ID of the project which contains the branch/ref.
 *         in: path
 *         required: true
 *         type: string
 *       - name: refid
 *         description: The ID of the ref to search on.
 *         in: path
 *         required: true
 *         type: string
 *       - name: body
 *         in: body
 *         description: An array of objects containing element ids to search for.
 *         schema:
 *           type: array
 *           items:
 *             type: object
 *             required:
 *               - id
 *             properties:
 *               id:
 *                 type: string
 *       - name: alf_ticket
 *         description: A token passed in the query, used for authorization.
 *         in: query
 *         required: false
 *         type: string
 *     responses:
 *       200:
 *         description: OK
 *       400:
 *         description: Bad Request
 *       401:
 *         description: Unauthorized
 *       403:
 *         description: Forbidden
 *       404:
 *         description: Not Found
 *       500:
 *         description: Internal Server Error
 *   delete:
 *     tags:
 *       - elements
 *     description: Deletes the specified elements
 *     produces:
 *       - application/json
 *     parameters:
 *       - name: projectid
 *         description: The ID of the project which contains the branch/ref.
 *         in: path
 *         required: true
 *         type: string
 *       - name: refid
 *         description: The ID of the ref to delete elements on.
 *         in: path
 *         required: true
 *         type: string
 *       - name: body
 *         in: body
 *         description: An array of objects containing element ids to delete.
 *         schema:
 *           type: array
 *           items:
 *             type: object
 *             required:
 *               - id
 *             properties:
 *               id:
 *                 type: string
 *       - name: alf_ticket
 *         description: A token passed in the query, used for authorization.
 *         in: query
 *         required: false
 *         type: string
 *     responses:
 *       200:
 *         description: OK
 *       400:
 *         description: Bad Request
 *       401:
 *         description: Unauthorized
 *       403:
 *         description: Forbidden
 *       404:
 *         description: Not Found
 *       500:
 *         description: Internal Server Error
 */
router.route('/projects/:projectid/refs/:refid/elements')
.post(
  utils.handleTicket,
  authenticate,
  logRoute,
  utils.addHeaders,
  APIController.postElements,
  logResponse,
  respond
)
.put(
  utils.handleTicket,
  authenticate,
  logRoute,
  utils.addHeaders,
  APIController.putElements,
  logResponse,
  respond
)
.delete(
  utils.handleTicket,
  authenticate,
  logRoute,
  utils.addHeaders,
  APIController.deleteElements,
  logResponse,
  respond
)
.options(
  logRoute,
  utils.addHeaders,
  APIController.optionsDefault,
  logResponse,
  respond
);

/**
 * @swagger
 * /projects/{projectid}/refs/{refid}/search:
 *   put:
 *     tags:
 *       - elements
 *     description: Rather than create or replace, as would be expected from a PUT request,
 *                   this request actually functions as a search. The body of the request
 *                   contains ids of elements, which are searched for and returned.
 *     produces:
 *       - application/json
 *     parameters:
 *       - name: projectid
 *         description: The ID of the project which contains the branch/ref.
 *         in: path
 *         required: true
 *         type: string
 *       - name: refid
 *         description: The ID of the ref to search on.
 *         in: path
 *         required: true
 *         type: string
 *       - name: body
 *         in: body
 *         description: An array of objects containing element ids to search for.
 *         schema:
 *           type: array
 *           items:
 *             type: object
 *             required:
 *               - id
 *             properties:
 *               id:
 *                 type: string
 *       - name: alf_ticket
 *         description: A token passed in the query, used for authorization.
 *         in: query
 *         required: false
 *         type: string
 *     responses:
 *       200:
 *         description: OK
 *       400:
 *         description: Bad Request
 *       401:
 *         description: Unauthorized
 *       403:
 *         description: Forbidden
 *       404:
 *         description: Not Found
 *       500:
 *         description: Internal Server Error
 *
 */
router.route('/projects/:projectid/refs/:refid/search')
.put(
  utils.handleTicket,
  authenticate,
  logRoute,
  utils.addHeaders,
  APIController.putElementSearch,
  logResponse,
  respond
)
.options(
  logRoute,
  utils.addHeaders,
  APIController.optionsDefault,
  logResponse,
  respond
);

/**
 * @swagger
 * /projects/{projectid}/refs/{refid}/elements/{elementid}:
 *   get:
 *     tags:
 *       - elements
 *     description: Finds and returns a single element under the specified
 *        project and ref (branch). Returns the element formatted for the MMS3
 *        API.
 *     produces:
 *       - application/json
 *     parameters:
 *       - name: projectid
 *         description: The ID of the project containing the specified ref
 *            (branch).
 *         in: path
 *         required: true
 *         type: string
 *       - name: refid
 *         description: The ID of the ref (branch) containing the specified
 *            element.
 *         in: path
 *         required: true
 *         type: string
 *       - name: elementid
 *         description: The ID of the searched element.
 *         in: path
 *         required: true
 *         type: string
 *       - name: alf_ticket
 *         description: A token passed in the query, used for authorization.
 *         in: query
 *         required: false
 *         type: string
 *     responses:
 *       200:
 *         description: OK
 *       400:
 *         description: Bad Request
 *       401:
 *         description: Unauthorized
 *       403:
 *         description: Forbidden
 *       404:
 *         description: Not Found
 *       500:
 *         description: Internal Server Error
 */
router.route('/projects/:projectid/refs/:refid/elements/:elementid')
.get(
  utils.handleTicket,
  authenticate,
  logRoute,
  utils.addHeaders,
  APIController.getElement,
  logResponse,
  respond
)
.options(
  logRoute,
  utils.addHeaders,
  APIController.optionsDefault,
  logResponse,
  respond
);

/**
 * @swagger
 * /projects/{projectid}/refs/{refid}/elements/{elementid}/cfids:
 *   get:
 *     tags:
 *       - elements
 *     description: The functionality of this endpoint is still a work in progress.
 *     produces:
 *       - application/json
 *     parameters:
 *       - name: projectid
 *         description: The ID of the project containing the specified ref/branch.
 *         in: path
 *         required: true
 *         type: string
 *       - name: refid
 *         description: The ID of the ref/branch to search on.
 *         in: path
 *         required: true
 *         type: string
 *       - name: alf_ticket
 *         description: A token passed in the query, used for authorization.
 *         in: query
 *         required: false
 *         type: string
 *     responses:
 *       200:
 *         description: Returns an empty array. This is the only response returned at the moment.
 *       500:
 *         description: Internal Server Error
 */
router.route('/projects/:projectid/refs/:refid/elements/:elementid/cfids')
.get(
  utils.handleTicket,
  authenticate,
  logRoute,
  utils.addHeaders,
  APIController.getElementCfids,
  logResponse,
  respond
);

/**
 * @swagger
 * /projects/{projectid}/refs/{refid}/documents:
 *   get:
 *     tags:
 *       - elements
 *     description: Returns all documents on a specified branch. Searches for all elements that
 *                  have the field "_appliedStereotypeIds" which contain the id "_17_0_2_3_87b0275_1371477871400_792964_43374".
 *                  Returns all elements that meet the search criteria.
 *     produces:
 *       - application/json
 *     parameters:
 *       - name: projectid
 *         description: The ID of the project containing the specified ref/branch.
 *         in: path
 *         required: true
 *         type: string
 *       - name: refid
 *         description: The ID of the ref/branch to search on.
 *         in: path
 *         required: true
 *         type: string
 *       - name: alf_ticket
 *         description: A token passed in the query, used for authorization.
 *         in: query
 *         required: false
 *         type: string
 *     responses:
 *       200:
 *         description: OK
 *       400:
 *         description: Bad Request
 *       401:
 *         description: Unauthorized
 *       403:
 *         description: Forbidden
 *       404:
 *         description: Not Found
 *       500:
 *         description: Internal Server Error
 */
router.route('/projects/:projectid/refs/:refid/documents')
.get(
  utils.handleTicket,
  authenticate,
  logRoute,
  utils.addHeaders,
  APIController.getDocuments,
  logResponse,
  respond
);

/**
 * @swagger
 * /projects/{projectid}/refs/{refid}/commits:
 *   get:
 *     tags:
 *       - commits
 *     description: The functionality of this endpoint is still a work in progress.
 *     produces:
 *       - application/json
 *     parameters:
 *       - name: projectid
 *         description: The ID of the project containing the specified ref/branch.
 *         in: path
 *         required: true
 *         type: string
 *       - name: refid
 *         description: The ID of the ref/branch to search on.
 *         in: path
 *         required: true
 *         type: string
 *       - name: alf_ticket
 *         description: A token passed in the query, used for authorization.
 *         in: query
 *         required: false
 *         type: string
 *     responses:
 *       200:
 *         description: Returns an empty array. This is the only response returned at the moment.
 *       500:
 *         description: Internal Server Error
 */
router.route('/projects/:projectid/refs/:refid/commits')
.get(
  utils.handleTicket,
  authenticate,
  logRoute,
  utils.addHeaders,
  APIController.getCommits,
  logResponse,
  respond
);

/**
 * @swagger
 * /projects/{projectid}/refs/{refid}/artifacts:
 *   post:
 *     tags:
 *       - artifacts
 *     description: Posts artifact blobs to the MCF storage directory and creates artifact
 *                  documents to store metadata for the blobs.
 *     produces:
 *       - application/json
 *     parameters:
 *       - name: projectid
 *         description: The ID of the project containing the specified ref/branch.
 *         in: path
 *         required: true
 *         type: string
 *       - name: refid
 *         description: The ID of the ref/branch to search on.
 *         in: path
 *         required: true
 *         type: string
 *       - name: alf_ticket
 *         description: A token passed in the query, used for authorization.
 *         in: query
 *         required: false
 *         type: string
 *     responses:
 *       200:
 *         description: OK
 *       400:
 *         description: Bad Request
 *       401:
 *         description: Unauthorized
 *       403:
 *         description: Forbidden
 *       404:
 *         description: Not Found
 *       500:
 *         description: Internal Server Error
 *   put:
 *     tags:
 *       - artifacts
 *     description: Searches for and returns artifact blobs based on the artifact ids sent in
 *                  the body of the request.
 *     produces:
 *       - application/json
 *     parameters:
 *       - name: projectid
 *         description: The ID of the project containing the specified ref/branch.
 *         in: path
 *         required: true
 *         type: string
 *       - name: refid
 *         description: The ID of the ref/branch to search on.
 *         in: path
 *         required: true
 *         type: string
 *       - name: alf_ticket
 *         description: A token passed in the query, used for authorization.
 *         in: query
 *         required: false
 *         type: string
 *     responses:
 *       200:
 *         description: OK
 *       400:
 *         description: Bad Request
 *       401:
 *         description: Unauthorized
 *       403:
 *         description: Forbidden
 *       404:
 *         description: Not Found
 *       500:
 *         description: Internal Server Error
 */
router.route('/projects/:projectid/refs/:refid/artifacts')
.post(
  utils.handleTicket,
  authenticate,
  logRoute,
  utils.addHeaders,
  APIController.postArtifacts,
  logResponse,
  respond
)
.put(
  utils.handleTicket,
  authenticate,
  logRoute,
  utils.addHeaders,
  APIController.putArtifacts,
  logResponse,
  respond
)
.options(
  logRoute,
  utils.addHeaders,
  APIController.optionsDefault,
  logResponse,
  respond
);

/**
 * @swagger
 * /projects/{projectid}/refs/{refid}/artifacts:
 *   get:
 *     tags:
 *       - artifacts
 *     description: Retrieves an artifact blob.
 *     produces:
 *       - application/octet-stream
 *     parameters:
 *       - name: projectid
 *         description: The ID of the project containing the specified ref/branch.
 *         in: path
 *         required: true
 *         type: string
 *       - name: refid
 *         description: The ID of the ref/branch to search on.
 *         in: path
 *         required: true
 *         type: string
 *       - name: blobid
 *         description: The ID of the artifact blob to retrieve.
 *         in: path
 *         required: true
 *         type: string
 *       - name: alf_ticket
 *         description: A token passed in the query, used for authorization.
 *         in: query
 *         required: false
 *         type: string
 *     responses:
 *       200:
 *         description: OK
 *       400:
 *         description: Bad Request
 *       401:
 *         description: Unauthorized
 *       403:
 *         description: Forbidden
 *       404:
 *         description: Not Found
 *       500:
 *         description: Internal Server Error
 */
router.route('/alfresco/projects/:projectid/refs/:refid/artifacts/blob/:blobid')
.get(
  utils.handleTicket,
  authenticate,
  logRoute,
  utils.addHeaders,
  APIController.getBlob,
  logResponse,
  respond
)
.options(
  logRoute,
  utils.addHeaders,
  APIController.optionsDefault,
  logResponse,
  respond
);

/**
 * @swagger
<<<<<<< HEAD
 * /projects/{projectid}/refs/{refid}/convert
 *   post:
 *     description: Converts View Editor's HTML post into a downloadable PDF artifact.
 *        Requesting users should receive an email to download the PDF file.
 *     produces:
 *       - application/json
 *     responses:
 *       200:
 *         description: OK
=======
 * /projects/{projectid}/refs/{refid}/convert:
 *   get:
 *     tags:
 *       - pdf
 *     description: The functionality of this endpoint is still a work in progress.
 *     produces:
 *       - application/json
 *     parameters:
 *       - name: projectid
 *         description: The ID of the project containing the specified ref/branch.
 *         in: path
 *         required: true
 *         type: string
 *       - name: refid
 *         description: The ID of the ref/branch to search on.
 *         in: path
 *         required: true
 *         type: string
 *       - name: alf_ticket
 *         description: A token passed in the query, used for authorization.
 *         in: query
 *         required: false
 *         type: string
 *     responses:
 *       200:
 *         description: Ok.
>>>>>>> ee40c3ce
 *       500:
 *         description: Internal Server Error
 */
router.route('/projects/:projectid/refs/:refid/convert')
<<<<<<< HEAD
  .post(
    utils.handleTicket,
    authenticate,
    logRoute,
    utils.addHeaders,
    APIController.postHtml2Pdf,
    logResponse,
    respond
  )
  .options(
    logRoute,
    utils.addHeaders,
    APIController.optionsDefault,
    logResponse,
    respond
  );
=======
.post(
  utils.handleTicket,
  authenticate,
  logRoute,
  utils.addHeaders,
  (req, res, next) => {
    // TODO: handle pdf converter
    next();
  },
  logResponse,
  respond
)
.options(
  logRoute,
  utils.addHeaders,
  APIController.optionsDefault,
  logResponse,
  respond
);
>>>>>>> ee40c3ce

// For all other routes that get hit, return an error stating "Not Implemented"
app.use('*', (req, res, next) => {
  console.log(`Request for route not implemented: ${req.method}: ${req.originalUrl}`);
  return res.status(501).send('Not Implemented');
});


// Export the module
module.exports = app;<|MERGE_RESOLUTION|>--- conflicted
+++ resolved
@@ -1460,22 +1460,12 @@
 
 /**
  * @swagger
-<<<<<<< HEAD
  * /projects/{projectid}/refs/{refid}/convert
- *   post:
- *     description: Converts View Editor's HTML post into a downloadable PDF artifact.
+ *   get:
+ *     tags:
+ *       - pdf
+ *     description: description: Converts View Editor's HTML post into a downloadable PDF artifact.
  *        Requesting users should receive an email to download the PDF file.
- *     produces:
- *       - application/json
- *     responses:
- *       200:
- *         description: OK
-=======
- * /projects/{projectid}/refs/{refid}/convert:
- *   get:
- *     tags:
- *       - pdf
- *     description: The functionality of this endpoint is still a work in progress.
  *     produces:
  *       - application/json
  *     parameters:
@@ -1497,12 +1487,10 @@
  *     responses:
  *       200:
  *         description: Ok.
->>>>>>> ee40c3ce
  *       500:
  *         description: Internal Server Error
  */
 router.route('/projects/:projectid/refs/:refid/convert')
-<<<<<<< HEAD
   .post(
     utils.handleTicket,
     authenticate,
@@ -1519,27 +1507,6 @@
     logResponse,
     respond
   );
-=======
-.post(
-  utils.handleTicket,
-  authenticate,
-  logRoute,
-  utils.addHeaders,
-  (req, res, next) => {
-    // TODO: handle pdf converter
-    next();
-  },
-  logResponse,
-  respond
-)
-.options(
-  logRoute,
-  utils.addHeaders,
-  APIController.optionsDefault,
-  logResponse,
-  respond
-);
->>>>>>> ee40c3ce
 
 // For all other routes that get hit, return an error stating "Not Implemented"
 app.use('*', (req, res, next) => {
