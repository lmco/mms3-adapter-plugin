/**
 * @classification UNCLASSIFIED
 *
 * @module app
 *
 * @license
 * Copyright 2020 Lockheed Martin Corporation
 *
 * Licensed under the Apache License, Version 2.0 (the "License");
 * you may not use this file except in compliance with the License.
 * You may obtain a copy of the License at
 *
 *    http://www.apache.org/licenses/LICENSE-2.0
 *
 * Unless required by applicable law or agreed to in writing, software
 * distributed under the License is distributed on an "AS IS" BASIS,
 * WITHOUT WARRANTIES OR CONDITIONS OF ANY KIND, either express or implied.
 * See the License for the specific language governing permissions and
 * limitations under the License.
 *
 * @owner Connor Doyle
 *
 * @author Austin Bieber
 * @author Leah De Laurell
 *
 * @description The application entry point for the MMS3 Adapter. Handles router
 * initialization and all routing.
 */

// NPM modules
const express = require('express');
const app = express();
const router = express.Router();

// MBEE modules
const { authenticate, doLogin } = M.require('lib.auth');
const { logRoute, logResponse, respond, disableUserAPI } = M.require('lib.middleware');
const { version, login, whoami, getUsers } = M.require('controllers.api-controller');

// Adapter modules
const APIController = require('./src/api-controller');
const CommitController = require('./src/commit-controller');
const utils = require('./src/utils.js');

// We do this because MDK automatically appends '/alfresco/service' to the base MMS url.
// It's simpler to add this here than to have to modify MDK
app.use('/alfresco/service', router);

/**
 * @swagger
 * /api/login:
 *   post:
 *     tags:
 *       - general
 *     description: Authenticates a user using the MCF auth module and returns
 *        a response containing a session token.
 *     responses:
 *       200:
 *         description: OK
 *       400:
 *         description: Bad Request
 *       401:
 *         description: Unauthorized
 *       500:
 *         description: Internal Server Error
 *   options:
 *     tags:
 *       - general
 *     description: Returns a response containing headers which specify the
 *        allowed headers for POST.
 *     responses:
 *       200:
 *         description: OK
 */
router.route('/api/login')
.post(
  authenticate,
  logRoute,
  doLogin,
  utils.addHeaders,
  APIController.postLogin,
  logResponse,
  respond
)
.options(
  logRoute,
  utils.addHeaders,
  APIController.optionsDefault,
  logResponse,
  respond
);

/**
 * @swagger
 * /api/login/ticket:
 *   post:
 *     tags:
 *       - general
 *     description: Authenticates a user using the MCF auth module and returns
 *        a response containing a bearer token.
 *     responses:
 *       200:
 *         description: OK
 *       400:
 *         description: Bad Request
 *       401:
 *         description: Unauthorized
 *       500:
 *         description: Internal Server Error
 *   options:
 *     tags:
 *       - general
 *     description: Returns a response containing headers which specify the
 *        allowed headers for POST.
 *     responses:
 *       200:
 *         description: OK
 */
router.route('/api/login/ticket')
.post(
  authenticate,
  logRoute,
  doLogin,
  utils.addHeaders,
  login,
  logResponse,
  respond
)
.options(
  logRoute,
  utils.addHeaders,
  APIController.optionsDefault,
  logResponse,
  respond
);


/**
 * @swagger
 * /mms/login/ticket/*:
 *   get:
 *     tags:
 *       - general
 *     description: Verifies a token is valid through the MCF auth module and
 *        returns the user's username if successful.
 *     responses:
 *       200:
 *         description: OK
 *       400:
 *         description: Bad Request
 *       401:
 *         description: Unauthorized
 *       500:
 *         description: Internal Server Error
 */
router.route('/mms/login/ticket/*')
.get(
  utils.formatTicketRequest,
  authenticate,
  logRoute,
  utils.addHeaders,
  APIController.getTicket,
  logResponse,
  respond
)
.options(
  logRoute,
  utils.addHeaders,
  APIController.optionsDefault,
  logResponse,
  respond
);

/**
 * @swagger
 * /api/version:
 *   get:
 *     tags:
 *       - general
 *     description: Returns the application version as JSON.
 *     produces:
 *       - application/json
 *     responses:
 *       200:
 *         description: OK, Succeeded to get version.
 *       401:
 *         description: Unauthorized, Failed to get version due to not being
 *                      logged in.
 *       500:
 *         description: Internal Server Error, Failed to get version due to
 *                      server side issue.
 */
router.route('/api/version')
.get(
  authenticate,
  logRoute,
  utils.addHeaders,
  version,
  logResponse,
  respond
)
.options(
  logRoute,
  utils.addHeaders,
  APIController.optionsDefault,
  logResponse,
  respond
);

/**
 * @swagger
 * /api/users/whoami:
 *   get:
 *     tags:
 *       - users
 *     description: Returns the currently logged in user's public information.
 *     produces:
 *       - application/json
 *     parameters:
 *       - name: minified
 *         description: If true, the returned JSON is minified. If false, the
 *                      returned JSON is formatted based on the format specified
 *                      in the config. The default value is false.
 *         in: query
 *         type: boolean
 *         default: false
 *     responses:
 *       200:
 *         description: OK, Succeeded to GET current user information and returns
 *                      user public data.
 *       401:
 *         description: Unauthorized, Failed to GET user information due to not
 *                      being logged in.
 *       403:
 *         description: Forbidden, Failed to GET user information due to not
 *                      having permissions.
 *       404:
 *         description: Not Found, Failed to GET current user information due to
 *                      not finding user.
 *       500:
 *         description: Internal Server Error, Failed to GET user info due to
 *                      server side issue.
 */
router.route('/api/users/whoami')
.get(
  authenticate,
  logRoute,
  utils.addHeaders,
  whoami,
  logResponse,
  respond
)
.options(
  logRoute,
  utils.addHeaders,
  APIController.optionsDefault,
  logResponse,
  respond
);

/**
 * @swagger
 * /api/users/{username}:
 *   get:
 *     tags:
 *       - users
 *     description: Finds and returns a users public data.
 *     produces:
 *       - application/json
 *     parameters:
 *       - name: username
 *         description: The username of the user to find.
 *         required: true
 *         type: string
 *         in: path
 *       - name: populate
 *         description: Comma separated list of values to be populated on return
 *                      of the object. [archivedBy, lastModifiedBy, createdBy]
 *         in: query
 *         type: string
 *         required: false
 *       - name: archived
 *         description: If true, archived objects will be also be searched
 *                      through.
 *         in: query
 *         type: boolean
 *       - name: fields
 *         description: Comma separated list of specific fields to return. By
 *                      default the username field is returned. To specifically
 *                      NOT include a field, include a '-' in front of the field
 *                      (-name). [admin, archived, archivedBy, archivedOn,
 *                      createdBy, createdOn, custom, email, fname,
 *                      lastModifiedBy, lname, username, preferredName,
 *                      updatedOn]
 *         in: query
 *         type: string
 *       - name: minified
 *         description: If true, the returned JSON is minified. If false, the
 *                      returned JSON is formatted based on the format specified
 *                      in the config. The default value is false.
 *         in: query
 *         type: boolean
 *         default: false
 *     responses:
 *       200:
 *         description: OK, Succeeded to GET user, returns user's public data.
 *       400:
 *         description: Bad Request, Failed to GET user due to invalid data.
 *       401:
 *         description: Unauthorized, Failed to GET user due to not being logged
 *                      in.
 *       403:
 *         description: Forbidden, Failed to GET user due to not having
 *                      permissions.
 *       404:
 *         description: Not Found, Failed to GET user due to user not existing.
 *       500:
 *         description: Internal Server Error, Failed to GET user due to server
 *                      side issue.
 */
router.route('/api/users/:username')
.get(
  authenticate,
  logRoute,
  disableUserAPI,
  utils.addHeaders,
  getUsers,
  (req, res, next) => {
    // Put the message into object format
    const users = JSON.parse(res.locals.message);
    const user = users[0];
    res.locals.message = JSON.stringify(user);
    next();
  },
  logResponse,
  respond
)
.options(
  logRoute,
  utils.addHeaders,
  APIController.optionsDefault,
  logResponse,
  respond
);

// TODO: Document this route. Seems to only be used by View Editor
router.route('/connection/jms')
.get(
  utils.addHeaders,
  (req, res, next) => {
    res.status(200).send();
  }
)
.options(
  logRoute,
  utils.addHeaders,
  APIController.optionsDefault,
  logResponse,
  respond
);

/**
 * @swagger
 * /orgs:
 *   get:
 *     tags:
 *       - organizations
 *     description: Finds and returns an array of organizations which the
 *        requesting user has at least read access on. Returns the organizations
 *        formatted for the MMS3 API.
 *     produces:
 *       - application/json
 *     responses:
 *       200:
 *         description: OK
 *       400:
 *         description: Bad Request
 *       401:
 *         description: Unauthorized
 *       404:
 *         description: Not Found
 *       500:
 *         description: Internal Server Error
 */
router.route('/orgs')
.get(
  utils.handleTicket,
  authenticate,
  logRoute,
  utils.addHeaders,
  APIController.getOrgs,
  logResponse,
  respond
)
.post(
  utils.handleTicket,
  authenticate,
  logRoute,
  utils.addHeaders,
  APIController.postOrgs,
  logResponse,
  respond
)
.options(
  logRoute,
  utils.addHeaders,
  APIController.optionsDefault,
  logResponse,
  respond
);

/**
 * @swagger
 * /orgs/{orgid}:
 *   get:
 *     tags:
 *       - organizations
 *     description: Finds and returns an array containing a single organization.
 *     produces:
 *       - application/json
 *     responses:
 *       200:
 *         description: OK
 *       400:
 *         description: Bad Request
 *       401:
 *         description: Unauthorized
 *       404:
 *         description: Not Found
 *       500:
 *         description: Internal Server Error
 */
router.route('/orgs/:orgid')
.get(
  utils.handleTicket,
  authenticate,
  logRoute,
  utils.addHeaders,
  APIController.getOrg,
  logResponse,
  respond
)
.options(
  logRoute,
  utils.addHeaders,
  APIController.optionsDefault,
  logResponse,
  respond
);

/**
 * @swagger
 * /orgs/{orgid}/projects:
 *   get:
 *     tags:
 *       - projects
 *     description: Finds and returns an array of projects under the specified
 *        org which the requesting user has at least read access on. Returns the
 *        projects formatted for the MMS3 API.
 *     produces:
 *       - application/json
 *     parameters:
 *       - name: orgid
 *         description: The ID of the organization which contains the searched
 *                      projects.
 *         in: path
 *         required: true
 *         type: string
 *     responses:
 *       200:
 *         description: OK
 *       400:
 *         description: Bad Request
 *       401:
 *         description: Unauthorized
 *       403:
 *         description: Forbidden
 *       404:
 *         description: Not Found
 *       500:
 *         description: Internal Server Error
 */
router.route('/orgs/:orgid/projects')
.get(
  utils.handleTicket,
  authenticate,
  logRoute,
  utils.addHeaders,
  APIController.getProjects,
  logResponse,
  respond
)
.post(
  utils.handleTicket,
  authenticate,
  logRoute,
  utils.addHeaders,
  APIController.postProjects,
  logResponse,
  respond
)
.options(
  logRoute,
  utils.addHeaders,
  APIController.optionsDefault,
  logResponse,
  respond
);

/**
 * @swagger
 * /projects:
 *   get:
 *     tags:
 *       - projects
 *     description: Finds and returns an array containing all projects the user
 *        has at least read access on. Returns the projects formatted for the
 *        MMS3 API.
 *     produces:
 *       - application/json
 *     responses:
 *       200:
 *         description: OK
 *       400:
 *         description: Bad Request
 *       401:
 *         description: Unauthorized
 *       403:
 *         description: Forbidden
 *       404:
 *         description: Not Found
 *       500:
 *         description: Internal Server Error
 */
router.route('/projects')
.get(
  utils.handleTicket,
  authenticate,
  logRoute,
  utils.addHeaders,
  APIController.getAllProjects,
  logResponse,
  respond
)
.options(
  logRoute,
  utils.addHeaders,
  APIController.optionsDefault,
  logResponse,
  respond
);

/**
 * @swagger
 * /projects/{projectid}:
 *   get:
 *     tags:
 *       - projects
 *     description: Finds and returns an array containing a single project
 *        object. Returns the project formatted for the MMS3 API.
 *     produces:
 *       - application/json
 *     parameters:
 *       - name: projectid
 *         description: The ID of the project to find.
 *         in: path
 *         required: true
 *         type: string
 *     responses:
 *       200:
 *         description: OK
 *       400:
 *         description: Bad Request
 *       401:
 *         description: Unauthorized
 *       403:
 *         description: Forbidden
 *       404:
 *         description: Not Found
 *       500:
 *         description: Internal Server Error
 */
router.route('/projects/:projectid')
.get(
  utils.handleTicket,
  authenticate,
  logRoute,
  utils.addHeaders,
  APIController.getProject,
  logResponse,
  respond
)
.options(
  logRoute,
  utils.addHeaders,
  APIController.optionsDefault,
  logResponse,
  respond
);

/**
 * @swagger
 * /projects/{projectid}/refs:
 *   get:
 *     tags:
 *       - branches
 *     description: Finds and returns an array of branches under the specified
 *        project. Returns the branches (refs) formatted for the MMS3 API.
 *     produces:
 *       - application/json
 *     parameters:
 *       - name: projectid
 *         description: The ID of the project which contains the searched
 *                      branches/refs.
 *         in: path
 *         required: true
 *         type: string
 *     responses:
 *       200:
 *         description: OK
 *       400:
 *         description: Bad Request
 *       401:
 *         description: Unauthorized
 *       403:
 *         description: Forbidden
 *       404:
 *         description: Not Found
 *       500:
 *         description: Internal Server Error
 *   post:
 *     tags:
 *       - branches
 *     description: Creates multiple branches under the specified project.
 *        Returns the branches (refs) formatted for the MMS3 API.
 *     produces:
 *       - application/json
 *     parameters:
 *       - name: projectid
 *         description: The ID of the project which contains the searched
 *                      branches/refs.
 *         in: path
 *         required: true
 *         type: string
 *     responses:
 *       200:
 *         description: OK
 *       400:
 *         description: Bad Request
 *       401:
 *         description: Unauthorized
 *       403:
 *         description: Forbidden
 *       404:
 *         description: Not Found
 *       500:
 *         description: Internal Server Error
 */
router.route('/projects/:projectid/refs')
.get(
  utils.handleTicket,
  authenticate,
  logRoute,
  utils.addHeaders,
  APIController.getRefs,
  logResponse,
  respond
)
.post(
  utils.handleTicket,
  authenticate,
  logRoute,
  utils.addHeaders,
  APIController.postRefs,
  logResponse,
  respond
)
.options(
  logRoute,
  utils.addHeaders,
  APIController.optionsDefault,
  logResponse,
  respond
);

/**
 * @swagger
 * /projects/{projectid}/refs/{refid}:
 *   get:
 *     tags:
 *       - branches
 *     description: Finds and returns a single branch from the refid provided in
 *        the request params. Returns the branch (ref) formatted for the MMS3
 *        API.
 *     produces:
 *       - application/json
 *     parameters:
 *       - name: projectid
 *         description: The ID of the project which contains the searched
 *                      branch/ref.
 *         in: path
 *         required: true
 *         type: string
 *       - name: refid
 *         description: The ID of the ref to find.
 *         in: path
 *         required: true
 *         type: string
 *       - name: alf_ticket
 *         description: A token passed in the query, used for authorization.
 *         in: query
 *         required: false
 *         type: string
 *     responses:
 *       200:
 *         description: OK
 *       400:
 *         description: Bad Request
 *       401:
 *         description: Unauthorized
 *       403:
 *         description: Forbidden
 *       404:
 *         description: Not Found
 *       500:
 *         description: Internal Server Error
 */
router.route('/projects/:projectid/refs/:refid')
.get(
  utils.handleTicket,
  authenticate,
  logRoute,
  utils.addHeaders,
  APIController.getRef,
  logResponse,
  respond
)
.options(
  logRoute,
  utils.addHeaders,
  APIController.optionsDefault,
  logResponse,
  respond
);

/**
 * @swagger
 * /projects/{projectid}/refs/{refid}/mounts:
 *   get:
 *     tags:
 *       - elements
 *       - projects
 *     description: Finds all elements of type "Mount" and looks for the project referenced
 *                  in their "mountedElementProjectId" field. Finds all projects referenced by all
 *                  "Mount" elements and returns the found projects.
 *     produces:
 *       - application/json
 *     parameters:
 *       - name: projectid
 *         description: The ID of the project which contains the searched
 *                      branch/ref.
 *         in: path
 *         required: true
 *         type: string
 *       - name: refid
 *         description: The ID of the ref to find.
 *         in: path
 *         required: true
 *         type: string
 *       - name: alf_ticket
 *         description: A token passed in the query, used for authorization.
 *         in: query
 *         required: false
 *         type: string
 *     responses:
 *       200:
 *         description: OK
 *       400:
 *         description: Bad Request
 *       401:
 *         description: Unauthorized
 *       403:
 *         description: Forbidden
 *       404:
 *         description: Not Found
 *       500:
 *         description: Internal Server Error
 */
router.route('/projects/:projectid/refs/:refid/mounts')
.get(
  utils.handleTicket,
  authenticate,
  logRoute,
  utils.addHeaders,
  APIController.getMounts,
  logResponse,
  respond
)
.options(
  logRoute,
  utils.addHeaders,
  APIController.optionsDefault,
  logResponse,
  respond
);

/**
 * @swagger
 * /projects/{projectid}/refs/{refid}/groups:
 *   get:
 *     tags:
 *       - elements
 *     description: Finds all elements that have a field "_isGroup" with the value of true.
 *     produces:
 *       - application/json
 *     parameters:
 *       - name: projectid
 *         description: The ID of the project which contains the searched
 *                      branch/ref.
 *         in: path
 *         required: true
 *         type: string
 *       - name: refid
 *         description: The ID of the ref to find.
 *         in: path
 *         required: true
 *         type: string
 *       - name: alf_ticket
 *         description: A token passed in the query, used for authorization.
 *         in: query
 *         required: false
 *         type: string
 *     responses:
 *       200:
 *         description: OK
 *       400:
 *         description: Bad Request
 *       401:
 *         description: Unauthorized
 *       403:
 *         description: Forbidden
 *       404:
 *         description: Not Found
 *       500:
 *         description: Internal Server Error
 */
router.route('/projects/:projectid/refs/:refid/groups')
.get(
  utils.handleTicket,
  authenticate,
  logRoute,
  utils.addHeaders,
  APIController.getGroups,
  logResponse,
  respond
)
.options(
  logRoute,
  utils.addHeaders,
  APIController.optionsDefault,
  logResponse,
  respond
);

/**
 * @swagger
 * /projects/{projectid}/refs/{refid}/elements/{elementid}/commits:
 *   get:
 *     tags:
 *       - elements
 *       - projects
 *     description: Finds all commits for a given element.
 *     produces:
 *       - application/json
 *     parameters:
 *       - name: projectid
 *         description: The ID of the project which contains the searched
 *                      branch/ref.
 *         in: path
 *         required: true
 *         type: string
 *       - name: refid
 *         description: The ID of the ref to find.
 *         in: path
 *         required: true
 *         type: string
 *       - name: elementid
 *         description: The ID of the searched element.
 *         in: path
 *         required: true
 *         type: string
 *     responses:
 *       200:
 *         description: OK
 *       400:
 *         description: Bad Request
 *       401:
 *         description: Unauthorized
 *       403:
 *         description: Forbidden
 *       404:
 *         description: Not Found
 *       500:
 *         description: Internal Server Error
 *   
 */
router.route('/projects/:projectid/refs/:refid/elements/:elementid/commits')
.get(
  utils.handleTicket,
  authenticate,
  logRoute,
  utils.addHeaders,
  APIController.getElementCommits,
  logResponse,
  respond
)
.options(
  logRoute,
  utils.addHeaders,
  APIController.optionsDefault,
  logResponse,
  respond
);

/**
 * @swagger
 * /projects/{projectid}/refs/{refid}/elements:
 *   post:
 *     tags:
 *       - elements
 *     description: Creates or replaces elements
 *     produces:
 *       - application/json
 *     parameters:
 *       - name: projectid
 *         description: The ID of the project which contains the branch/ref.
 *         in: path
 *         required: true
 *         type: string
 *       - name: refid
 *         description: The ID of the ref to post elements to.
 *         in: path
 *         required: true
 *         type: string
 *       - name: body
 *         in: body
 *         description: An array of objects containing new element data.
 *         schema:
 *           type: array
 *           items:
 *             type: object
 *             required:
 *               - id
 *             properties:
 *               id:
 *                 type: string
 *               name:
 *                 type: string
 *               documentation:
 *                  type: string
 *               type:
 *                 type: string
 *       - name: alf_ticket
 *         description: A token passed in the query, used for authorization.
 *         in: query
 *         required: false
 *         type: string
 *   put:
 *     tags:
 *       - elements
 *     description: Rather than create or replace, as would be expected from a PUT request,
 *                   this request actually functions as a search. The body of the request
 *                   contains ids of elements, which are searched for and returned.
 *     produces:
 *       - application/json
 *     parameters:
 *       - name: projectid
 *         description: The ID of the project which contains the branch/ref.
 *         in: path
 *         required: true
 *         type: string
 *       - name: refid
 *         description: The ID of the ref to search on.
 *         in: path
 *         required: true
 *         type: string
 *       - name: body
 *         in: body
 *         description: An array of objects containing element ids to search for.
 *         schema:
 *           type: array
 *           items:
 *             type: object
 *             required:
 *               - id
 *             properties:
 *               id:
 *                 type: string
 *       - name: alf_ticket
 *         description: A token passed in the query, used for authorization.
 *         in: query
 *         required: false
 *         type: string
 *     responses:
 *       200:
 *         description: OK
 *       400:
 *         description: Bad Request
 *       401:
 *         description: Unauthorized
 *       403:
 *         description: Forbidden
 *       404:
 *         description: Not Found
 *       500:
 *         description: Internal Server Error
 *   delete:
 *     tags:
 *       - elements
 *     description: Deletes the specified elements
 *     produces:
 *       - application/json
 *     parameters:
 *       - name: projectid
 *         description: The ID of the project which contains the branch/ref.
 *         in: path
 *         required: true
 *         type: string
 *       - name: refid
 *         description: The ID of the ref to delete elements on.
 *         in: path
 *         required: true
 *         type: string
 *       - name: body
 *         in: body
 *         description: An array of objects containing element ids to delete.
 *         schema:
 *           type: array
 *           items:
 *             type: object
 *             required:
 *               - id
 *             properties:
 *               id:
 *                 type: string
 *       - name: alf_ticket
 *         description: A token passed in the query, used for authorization.
 *         in: query
 *         required: false
 *         type: string
 *     responses:
 *       200:
 *         description: OK
 *       400:
 *         description: Bad Request
 *       401:
 *         description: Unauthorized
 *       403:
 *         description: Forbidden
 *       404:
 *         description: Not Found
 *       500:
 *         description: Internal Server Error
 */
router.route('/projects/:projectid/refs/:refid/elements')
.post(
  utils.handleTicket,
  authenticate,
  logRoute,
  utils.addHeaders,
  APIController.postElements,
  logResponse,
  respond
)
.put(
  utils.handleTicket,
  authenticate,
  logRoute,
  utils.addHeaders,
  APIController.putElements,
  logResponse,
  respond
)
.delete(
  utils.handleTicket,
  authenticate,
  logRoute,
  utils.addHeaders,
  APIController.deleteElements,
  logResponse,
  respond
)
.options(
  logRoute,
  utils.addHeaders,
  APIController.optionsDefault,
  logResponse,
  respond
);

/**
 * @swagger
 * /projects/{projectid}/refs/{refid}/search:
 *   put:
 *     tags:
 *       - elements
 *     description: Rather than create or replace, as would be expected from a PUT request,
 *                   this request actually functions as a search. The body of the request
 *                   contains ids of elements, which are searched for and returned.
 *     produces:
 *       - application/json
 *     parameters:
 *       - name: projectid
 *         description: The ID of the project which contains the branch/ref.
 *         in: path
 *         required: true
 *         type: string
 *       - name: refid
 *         description: The ID of the ref to search on.
 *         in: path
 *         required: true
 *         type: string
 *       - name: body
 *         in: body
 *         description: An array of objects containing element ids to search for.
 *         schema:
 *           type: array
 *           items:
 *             type: object
 *             required:
 *               - id
 *             properties:
 *               id:
 *                 type: string
 *       - name: alf_ticket
 *         description: A token passed in the query, used for authorization.
 *         in: query
 *         required: false
 *         type: string
 *     responses:
 *       200:
 *         description: OK
 *       400:
 *         description: Bad Request
 *       401:
 *         description: Unauthorized
 *       403:
 *         description: Forbidden
 *       404:
 *         description: Not Found
 *       500:
 *         description: Internal Server Error
 *
 */
router.route('/projects/:projectid/refs/:refid/search')
.put(
  utils.handleTicket,
  authenticate,
  logRoute,
  utils.addHeaders,
  APIController.putElementSearch,
  logResponse,
  respond
)
.options(
  logRoute,
  utils.addHeaders,
  APIController.optionsDefault,
  logResponse,
  respond
);

/**
 * @swagger
 * /projects/{projectid}/refs/{refid}/elements/{elementid}:
 *   get:
 *     tags:
 *       - elements
 *     description: Finds and returns a single element under the specified
 *        project and ref (branch). Returns the element formatted for the MMS3
 *        API.
 *     produces:
 *       - application/json
 *     parameters:
 *       - name: projectid
 *         description: The ID of the project containing the specified ref
 *            (branch).
 *         in: path
 *         required: true
 *         type: string
 *       - name: refid
 *         description: The ID of the ref (branch) containing the specified
 *            element.
 *         in: path
 *         required: true
 *         type: string
 *       - name: elementid
 *         description: The ID of the searched element.
 *         in: path
 *         required: true
 *         type: string
 *       - name: alf_ticket
 *         description: A token passed in the query, used for authorization.
 *         in: query
 *         required: false
 *         type: string
 *     responses:
 *       200:
 *         description: OK
 *       400:
 *         description: Bad Request
 *       401:
 *         description: Unauthorized
 *       403:
 *         description: Forbidden
 *       404:
 *         description: Not Found
 *       500:
 *         description: Internal Server Error
 */
router.route('/projects/:projectid/refs/:refid/elements/:elementid')
.get(
  utils.handleTicket,
  authenticate,
  logRoute,
  utils.addHeaders,
  APIController.getElement,
  logResponse,
  respond
)
.options(
  logRoute,
  utils.addHeaders,
  APIController.optionsDefault,
  logResponse,
  respond
);

/**
 * @swagger
 * /projects/{projectid}/refs/{refid}/elements/{elementid}/cfids:
 *   get:
 *     tags:
 *       - elements
 *     description: The functionality of this endpoint is still a work in progress.
 *     produces:
 *       - application/json
 *     parameters:
 *       - name: projectid
 *         description: The ID of the project containing the specified ref/branch.
 *         in: path
 *         required: true
 *         type: string
 *       - name: refid
 *         description: The ID of the ref/branch to search on.
 *         in: path
 *         required: true
 *         type: string
 *       - name: alf_ticket
 *         description: A token passed in the query, used for authorization.
 *         in: query
 *         required: false
 *         type: string
 *     responses:
 *       200:
 *         description: Returns an empty array. This is the only response returned at the moment.
 *       500:
 *         description: Internal Server Error
 */
router.route('/projects/:projectid/refs/:refid/elements/:elementid/cfids')
.get(
  utils.handleTicket,
  authenticate,
  logRoute,
  utils.addHeaders,
  APIController.getElementCfids,
  logResponse,
  respond
);

/**
 * @swagger
 * /projects/{projectid}/refs/{refid}/documents:
 *   get:
 *     tags:
 *       - elements
 *     description: Returns all documents on a specified branch. Searches for all elements that
 *                  have the field "_appliedStereotypeIds" which contain the id
 *                  "_17_0_2_3_87b0275_1371477871400_792964_43374". Returns all elements that
 *                  meet the search criteria.
 *     produces:
 *       - application/json
 *     parameters:
 *       - name: projectid
 *         description: The ID of the project containing the specified ref/branch.
 *         in: path
 *         required: true
 *         type: string
 *       - name: refid
 *         description: The ID of the ref/branch to search on.
 *         in: path
 *         required: true
 *         type: string
 *       - name: alf_ticket
 *         description: A token passed in the query, used for authorization.
 *         in: query
 *         required: false
 *         type: string
 *     responses:
 *       200:
 *         description: OK
 *       400:
 *         description: Bad Request
 *       401:
 *         description: Unauthorized
 *       403:
 *         description: Forbidden
 *       404:
 *         description: Not Found
 *       500:
 *         description: Internal Server Error
 */
router.route('/projects/:projectid/refs/:refid/documents')
.get(
  utils.handleTicket,
  authenticate,
  logRoute,
  utils.addHeaders,
  APIController.getDocuments,
  logResponse,
  respond
);

/**
 * @swagger
 * /projects/{projectid}/refs/{refid}/commits:
 *   get:
 *     tags:
 *       - commits
 *     description: The functionality of this endpoint is still a work in progress.
 *     produces:
 *       - application/json
 *     parameters:
 *       - name: projectid
 *         description: The ID of the project containing the specified ref/branch.
 *         in: path
 *         required: true
 *         type: string
 *       - name: refid
 *         description: The ID of the ref/branch to search on.
 *         in: path
 *         required: true
 *         type: string
 *       - name: alf_ticket
 *         description: A token passed in the query, used for authorization.
 *         in: query
 *         required: false
 *         type: string
 *     responses:
 *       200:
 *         description: Returns an empty array. This is the only response returned at the moment.
 *       500:
 *         description: Internal Server Error
 */
router.route('/projects/:projectid/refs/:refid/commits')
.get(
  utils.handleTicket,
  authenticate,
  logRoute,
  utils.addHeaders,
  APIController.getCommits,
  logResponse,
  respond
);

/**
 * @swagger
 * /projects/{projectid}/refs/{refid}/artifacts:
 *   post:
 *     tags:
 *       - artifacts
 *     description: Posts artifact blobs to the MCF storage directory and creates artifact
 *                  documents to store metadata for the blobs.
 *     produces:
 *       - application/json
 *     parameters:
 *       - name: projectid
 *         description: The ID of the project containing the specified ref/branch.
 *         in: path
 *         required: true
 *         type: string
 *       - name: refid
 *         description: The ID of the ref/branch to search on.
 *         in: path
 *         required: true
 *         type: string
 *       - name: alf_ticket
 *         description: A token passed in the query, used for authorization.
 *         in: query
 *         required: false
 *         type: string
 *     responses:
 *       200:
 *         description: OK
 *       400:
 *         description: Bad Request
 *       401:
 *         description: Unauthorized
 *       403:
 *         description: Forbidden
 *       404:
 *         description: Not Found
 *       500:
 *         description: Internal Server Error
 *   put:
 *     tags:
 *       - artifacts
 *     description: Searches for and returns artifact blobs based on the artifact ids sent in
 *                  the body of the request.
 *     produces:
 *       - application/json
 *     parameters:
 *       - name: projectid
 *         description: The ID of the project containing the specified ref/branch.
 *         in: path
 *         required: true
 *         type: string
 *       - name: refid
 *         description: The ID of the ref/branch to search on.
 *         in: path
 *         required: true
 *         type: string
 *       - name: alf_ticket
 *         description: A token passed in the query, used for authorization.
 *         in: query
 *         required: false
 *         type: string
 *     responses:
 *       200:
 *         description: OK
 *       400:
 *         description: Bad Request
 *       401:
 *         description: Unauthorized
 *       403:
 *         description: Forbidden
 *       404:
 *         description: Not Found
 *       500:
 *         description: Internal Server Error
 */
router.route('/projects/:projectid/refs/:refid/artifacts')
.post(
  utils.handleTicket,
  authenticate,
  logRoute,
  utils.addHeaders,
  APIController.postArtifact,
  logResponse,
  respond
)
.put(
  utils.handleTicket,
  authenticate,
  logRoute,
  utils.addHeaders,
  APIController.putArtifacts,
  logResponse,
  respond
)
.options(
  logRoute,
  utils.addHeaders,
  APIController.optionsDefault,
  logResponse,
  respond
);

/**
 * @swagger
 * /projects/{projectid}/refs/{refid}/artifacts:
 *   get:
 *     tags:
 *       - artifacts
 *     description: Retrieves an artifact blob.
 *     produces:
 *       - application/octet-stream
 *     parameters:
 *       - name: projectid
 *         description: The ID of the project containing the specified ref/branch.
 *         in: path
 *         required: true
 *         type: string
 *       - name: refid
 *         description: The ID of the ref/branch to search on.
 *         in: path
 *         required: true
 *         type: string
 *       - name: blobid
 *         description: The ID of the artifact blob to retrieve.
 *         in: path
 *         required: true
 *         type: string
 *       - name: alf_ticket
 *         description: A token passed in the query, used for authorization.
 *         in: query
 *         required: false
 *         type: string
 *     responses:
 *       200:
 *         description: OK
 *       400:
 *         description: Bad Request
 *       401:
 *         description: Unauthorized
 *       403:
 *         description: Forbidden
 *       404:
 *         description: Not Found
 *       500:
 *         description: Internal Server Error
 */
router.route('/alfresco/projects/:projectid/refs/:refid/artifacts/blob/:blobid')
.get(
  utils.handleTicket,
  authenticate,
  logRoute,
  utils.addHeaders,
  APIController.getBlob,
  logResponse,
  respond
)
.options(
  logRoute,
  utils.addHeaders,
  APIController.optionsDefault,
  logResponse,
  respond
);

/**
 * @swagger
 * /projects/{projectid}/refs/{refid}/convert:
 *   get:
 *     tags:
 *       - pdf
 *     description: Converts View Editor's HTML post into a downloadable PDF artifact.
 *        Requesting users should receive an email to download the PDF file.
 *     produces:
 *       - application/json
 *     parameters:
 *       - name: projectid
 *         description: The ID of the project containing the specified ref/branch.
 *         in: path
 *         required: true
 *         type: string
 *       - name: refid
 *         description: The ID of the ref/branch to search on.
 *         in: path
 *         required: true
 *         type: string
 *       - name: alf_ticket
 *         description: A token passed in the query, used for authorization.
 *         in: query
 *         required: false
 *         type: string
 *     responses:
 *       200:
 *         description: Ok.
 *       500:
 *         description: Internal Server Error
 */
router.route('/projects/:projectid/refs/:refid/convert')
.post(
  utils.handleTicket,
  authenticate,
  logRoute,
  utils.addHeaders,
  APIController.postHtml2Pdf,
  logResponse,
  respond
)
.options(
  logRoute,
  utils.addHeaders,
  APIController.optionsDefault,
  logResponse,
  respond
);

/**
 * @swagger
 * /commit/orgs/:orgid/projects/:projectid/branches/:branchid:
 *   put:
 *     tags:
 *       - general
 *     description: Handles the commit.
 *     responses:
 *       200:
 *         description: OK
 *       400:
 *         description: Bad Request
 *       401:
 *         description: Unauthorized
 *       500:
 *         description: Internal Server Error
 *   options:
 *     tags:
 *       - general
 *     description: Returns the org, project, branch, and element that was committed.
 *     responses:
 *       200:
 *         description: OK
 */
router.route('/commit/orgs/:orgid/projects/:projectid/branches/:branchid')
.put(
  authenticate,
  logRoute,
  doLogin,
  CommitController.handleCommit,
  logResponse,
  respond
)
.options(
  logRoute,
  APIController.optionsDefault,
  logResponse,
  respond
);

/**
 * @swagger
<<<<<<< HEAD
 * /sdvc-org:
 *   post:
 *     tags:
 *       - sdvc organizations
 *     description: Creates sdvc organization from the data provided in
 *                  the request body. Returns the organization.
 *     produces:
 *       - application/json
 *     responses:
 *       200:
 *         description: OK
 *       400:
 *         description: Bad Request
 *       401:
 *         description: Unauthorized
 *       404:
 *         description: Not Found
 *       500:
 *         description: Internal Server Error
 */
router.route('/sdvc-org')
.post(
  utils.handleTicket,
  authenticate,
  logRoute,
  utils.addHeaders,
  CommitController.postOrg,
  logResponse,
  respond
)
.options(
  logRoute,
  utils.addHeaders,
  APIController.optionsDefault,
  logResponse,
  respond
);

/**
 * @swagger
 * /sdvc-project:
 *   post:
 *     tags:
 *       - sdvc organizations
 *     description: Creates sdvc organization from the data provided in
 *                  the request body. Returns the organization.
 *     produces:
 *       - application/json
 *     responses:
 *       200:
 *         description: OK
 *       400:
 *         description: Bad Request
 *       401:
 *         description: Unauthorized
 *       404:
 *         description: Not Found
 *       500:
 *         description: Internal Server Error
 */
router.route('/sdvc-project')
.post(
  utils.handleTicket,
  authenticate,
  logRoute,
  utils.addHeaders,
  CommitController.postProj,
  logResponse,
  respond
)
.options(
  logRoute,
  utils.addHeaders,
  APIController.optionsDefault,
  logResponse,
  respond
);

/**
 * @swagger
 * /sdvc-element:
 *   post:
 *     tags:
 *       - sdvc element
 *     description: Creates sdvc element from the data provided in
 *                  the request body. Returns the element.
 *     produces:
 *       - application/json
 *     responses:
 *       200:
 *         description: OK
 *       400:
 *         description: Bad Request
 *       401:
 *         description: Unauthorized
 *       404:
 *         description: Not Found
 *       500:
 *         description: Internal Server Error
 */
router.route('/sdvc-element')
.post(
  utils.handleTicket,
  authenticate,
  logRoute,
  utils.addHeaders,
  CommitController.postElement,
  logResponse,
  respond
)
.options(
  logRoute,
  utils.addHeaders,
  APIController.optionsDefault,
  logResponse,
  respond
);

/**
 * @swagger
 * /sdvc-user:
 *   get:
 *     tags:
 *       - sdvc user
 *     description: Gets an sdvc user. Returns sdvc user
 *     produces:
 *       - application/json
 *     parameters:
 *       - name: username
 *         description: The username of the user.
 *         required: true
 *         type: string
 *   post:
 *     tags:
 *       - sdvc user
 *     description: Creates sdvc user. Returns user.
 *     produces:
 *       - application/json
=======
 * /projects/:projectid/refs/:refid/elements/:elementid
 *   get:
 *     parameters:
 *       - name: commitId
 *         description: The ID of the commit.
 *         required: true
 *         type: string
 *     tags:
 *       - general
 *     description: get a commit by Id.
>>>>>>> aac1c459
 *     responses:
 *       200:
 *         description: OK
 *       400:
 *         description: Bad Request
 *       401:
 *         description: Unauthorized
<<<<<<< HEAD
 *       404:
 *         description: Not Found
 *       500:
 *         description: Internal Server Error
 */
router.route('/sdvc-user/:username')
.get(
  utils.handleTicket,
  authenticate,
  logRoute,
  utils.addHeaders,
  APIController.getSdvcUser,
  logResponse,
  respond
)
.post(
  utils.handleTicket,
  authenticate,
  logRoute,
  utils.addHeaders,
  APIController.postSdvcUser,
  logResponse,
  respond
)
.options(
  logRoute,
  utils.addHeaders,
  APIController.optionsDefault,
  logResponse,
  respond
);

/**
 * @swagger
 * /sdvc-token:
 *   post:
 *     tags:
 *       - sdvc user token
 *     description: Authenticate with SDVC. Returns user token.
 *     produces:
 *       - application/json
 *     responses:
 *       200:
 *         description: OK
 *       400:
 *         description: Bad Request
 *       401:
 *         description: Unauthorized
 *       404:
 *         description: Not Found
 *       500:
 *         description: Internal Server Error
 */
router.route('/sdvc-token/:username')
.post(
  utils.handleTicket,
  authenticate,
  logRoute,
  utils.addHeaders,
  APIController.getSdvcAuthToken,
=======
 *       500:
 *         description: Internal Server Error
 *   options:
 *     tags:
 *       - general
 *     description: Returns the commit.
 *     responses:
 *       200:
 *         description: OK
 */
router.route('/projects/:projectid/refs/:refid/elements/:elementid')
.put(
  authenticate,
  logRoute,
  doLogin,
  CommitController.getCommitById,
>>>>>>> aac1c459
  logResponse,
  respond
)
.options(
  logRoute,
<<<<<<< HEAD
  utils.addHeaders,
=======
>>>>>>> aac1c459
  APIController.optionsDefault,
  logResponse,
  respond
);

// For all other routes that get hit, return an error stating "Not Implemented"
app.use('*', (req, res, next) => {
  M.log.info(`Request for route not implemented: ${req.method}: ${req.originalUrl}`);
  return res.status(501).send('Not Implemented');
});


// Export the module
module.exports = app;<|MERGE_RESOLUTION|>--- conflicted
+++ resolved
@@ -1630,7 +1630,51 @@
 
 /**
  * @swagger
-<<<<<<< HEAD
+ * /projects/:projectid/refs/:refid/elements/:elementid
+ *   get:
+ *     parameters:
+ *       - name: commitId
+ *         description: The ID of the commit.
+ *         required: true
+ *         type: string
+ *     tags:
+ *       - general
+ *     description: get a commit by Id.
+ *     responses:
+ *       200:
+ *         description: OK
+ *       400:
+ *         description: Bad Request
+ *       401:
+ *         description: Unauthorized
+ *       500:
+ *         description: Internal Server Error
+ *   options:
+ *     tags:
+ *       - general
+ *     description: Returns the commit.
+ *     responses:
+ *       200:
+ *         description: OK
+ */
+router.route('/projects/:projectid/refs/:refid/elements/:elementid')
+.get(
+  authenticate,
+  logRoute,
+  doLogin,
+  CommitController.getCommitById,
+  logResponse,
+  respond
+)
+.options(
+  logRoute,
+  APIController.optionsDefault,
+  logResponse,
+  respond
+);
+
+/**
+ * @swagger
  * /sdvc-org:
  *   post:
  *     tags:
@@ -1769,26 +1813,13 @@
  *     description: Creates sdvc user. Returns user.
  *     produces:
  *       - application/json
-=======
- * /projects/:projectid/refs/:refid/elements/:elementid
- *   get:
- *     parameters:
- *       - name: commitId
- *         description: The ID of the commit.
- *         required: true
- *         type: string
- *     tags:
- *       - general
- *     description: get a commit by Id.
->>>>>>> aac1c459
- *     responses:
- *       200:
- *         description: OK
- *       400:
- *         description: Bad Request
- *       401:
- *         description: Unauthorized
-<<<<<<< HEAD
+ *     responses:
+ *       200:
+ *         description: OK
+ *       400:
+ *         description: Bad Request
+ *       401:
+ *         description: Unauthorized
  *       404:
  *         description: Not Found
  *       500:
@@ -1849,33 +1880,12 @@
   logRoute,
   utils.addHeaders,
   APIController.getSdvcAuthToken,
-=======
- *       500:
- *         description: Internal Server Error
- *   options:
- *     tags:
- *       - general
- *     description: Returns the commit.
- *     responses:
- *       200:
- *         description: OK
- */
-router.route('/projects/:projectid/refs/:refid/elements/:elementid')
-.put(
-  authenticate,
-  logRoute,
-  doLogin,
-  CommitController.getCommitById,
->>>>>>> aac1c459
-  logResponse,
-  respond
-)
-.options(
-  logRoute,
-<<<<<<< HEAD
-  utils.addHeaders,
-=======
->>>>>>> aac1c459
+  logResponse,
+  respond
+)
+.options(
+  logRoute,
+  utils.addHeaders,
   APIController.optionsDefault,
   logResponse,
   respond
