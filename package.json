{
  "name": "mms3-adapter",
  "version": "1.0.0",
  "main": "app.js",
  "repository": "https://gitlab.us.lmco.com/mbx/mbee/plugins/mms3-adapter.git",
  "author": "Lockheed Martin",
  "license": "LMPI",
  "private": true,
  "dependencies": {
    "express": "^4.17.1",
<<<<<<< HEAD
    "multer": "^1.4.2",
    "axios": "^0.19.2"
=======
    "html-pdf": "^2.2.0",
    "multer": "^1.4.2",
    "nodemailer": "^6.4.6"
>>>>>>> 085ead9f
  }
}<|MERGE_RESOLUTION|>--- conflicted
+++ resolved
@@ -7,14 +7,10 @@
   "license": "LMPI",
   "private": true,
   "dependencies": {
+    "axios": "^0.19.2",
     "express": "^4.17.1",
-<<<<<<< HEAD
-    "multer": "^1.4.2",
-    "axios": "^0.19.2"
-=======
     "html-pdf": "^2.2.0",
     "multer": "^1.4.2",
     "nodemailer": "^6.4.6"
->>>>>>> 085ead9f
   }
 }