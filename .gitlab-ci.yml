stages:
  - Sonar-Qube-Scan

# Check https://gitlab.us.lmco.com/examples/security-scanning/sast-scanning/sast-scanning-genera for updates
sast-scan:
  image: registry.us.lmco.com/lmco-security/static-code-scanner:latest
  stage: Sonar-Qube-Scan
  tags:
    - docker
  variables:
<<<<<<< HEAD
    SCAN_RESULTS_REVIEWERS_NTIDS: "e309363, e315459, e359510, mccardd" # Comma separated list of NtIds of employees who need to review scan results.
=======
    SCAN_RESULTS_REVIEWERS_NTIDS: "e309363, e315459, e359510" # Comma separated list of NtIds of employees who need to review scan results.
>>>>>>> 52a9b40a
    BUSINESS_AREA: "Space" # Valid Values Aero, EO, MFC, RMS, Space
    ###########################################################################
    # By default SAST scan starts at the root of your GitLab project.
    # To target scan root at a lower level folder provide the path to the
    # subfolder eg. folderA/folderB
    ###########################################################################
    ADDITIONAL_PATH: ""
    ###########################################################################
    # COMMON_ID is used to correlate scan related metrics across
    # disparate tools, e.g. SAST, SCA, DAST, IAST, RASP etc.
    ###########################################################################
    COMMON_ID: "201800381" # Provide project CommonId in the form 123456789
    ###########################################################################
    # Optional but reccomended
    # ENFORCE_RELEASE_GATE comma separated list of release gates to enforce.
    #   When a release gate is enforced, if the related scan metrics indicate a
    #   failure, the build stage will be terminated.
    #
    #   Valid values: "all,security,codecoverage,duplicatelinedensity,maintainability,reliability"
    #     If `all` is in the list all release gates will be enforced
    ###########################################################################
    ENFORCE_RELEASE_GATE: "security"
    ###########################################################################
    # Optional
    # Note: BASELINE_VERSION only applies to Fortify!
    # When creating a new Fortify project, audited and remediated issues will be inherited
    # from the main branch project, which is master by default.
    # Set BASELINE_VERSION to the main branch name if your main branch is not master.
    # The main branch should be used for your audit and false positive suppressions.
    # This will prevent subsequent scans for re-identifying false positives.
    ###########################################################################
    BASELINE_VERSION: "develop"
    ###########################################################################
    # Optional
    # SCAN_FORTIFY_ONLY: Valid values are yes or no.
    # By default both Fortify and SonarQube scans are executed.
    # You may opt out of the SonarQube scan by setting SCAN_FORTIFY_ONLY to yes.
    ###########################################################################
    SCAN_FORTIFY_ONLY: "no"
  #only: # Only run this job for the master branch or tagged branches
  #  - master
  script:
  - python /static-code-scan.py<|MERGE_RESOLUTION|>--- conflicted
+++ resolved
@@ -8,11 +8,8 @@
   tags:
     - docker
   variables:
-<<<<<<< HEAD
     SCAN_RESULTS_REVIEWERS_NTIDS: "e309363, e315459, e359510, mccardd" # Comma separated list of NtIds of employees who need to review scan results.
-=======
-    SCAN_RESULTS_REVIEWERS_NTIDS: "e309363, e315459, e359510" # Comma separated list of NtIds of employees who need to review scan results.
->>>>>>> 52a9b40a
+
     BUSINESS_AREA: "Space" # Valid Values Aero, EO, MFC, RMS, Space
     ###########################################################################
     # By default SAST scan starts at the root of your GitLab project.
